--- conflicted
+++ resolved
@@ -63,14 +63,10 @@
 
 #### find libs
 find_package(Qt4 4.6.0 COMPONENTS QtCore QtGui QtXml QtNetwork QtTest REQUIRED )
-<<<<<<< HEAD
+if( UNIX AND NOT APPLE ) # Fdo notifications
+    find_package(Qt4 4.6.0 COMPONENTS QtDBus REQUIRED )
+endif()
 find_package(Csync REQUIRED)
-=======
-if( UNIX AND NOT APPLE ) # Fdo notifications
-find_package(Qt4 4.6.0 COMPONENTS QtDBus REQUIRED )
-endif()
-find_package(Csync)
->>>>>>> 8165b83a
 if(UNIX)
 find_package(INotify REQUIRED)
 else()
