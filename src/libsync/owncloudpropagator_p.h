--- conflicted
+++ resolved
@@ -15,14 +15,10 @@
 
 #pragma once
 
-<<<<<<< HEAD
-namespace OCC {
-=======
 #include <QNetworkReply>
 #include "syncfileitem.h"
 
-namespace Mirall {
->>>>>>> 52a63a65
+namespace OCC {
 
 inline QByteArray parseEtag(const char *header) {
     if (!header)
