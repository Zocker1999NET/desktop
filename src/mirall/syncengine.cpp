--- conflicted
+++ resolved
@@ -60,13 +60,8 @@
   , _remoteUrl(remoteURL)
   , _remotePath(remotePath)
   , _journal(journal)
-<<<<<<< HEAD
-  , _hasFiles(false)
-=======
   , _hasNoneFiles(false)
   , _hasRemoveFile(false)
-  , _downloadLimit(0)
->>>>>>> d697969f
   , _uploadLimit(0)
   , _downloadLimit(0)
 {
@@ -387,15 +382,6 @@
     // if the item is on blacklist, the instruction was set to IGNORE
     checkBlacklisting( &item );
 
-<<<<<<< HEAD
-    if (file->instruction != CSYNC_INSTRUCTION_IGNORE
-        && file->instruction != CSYNC_INSTRUCTION_REMOVE
-        && file->instruction != CSYNC_INSTRUCTION_ERROR) {
-      _hasFiles = true;
-    }
-
-=======
->>>>>>> d697969f
     if (!item._isDirectory) {
         _progressInfo._totalFileCount++;
         if (Progress::isSizeDependent(file->instruction)) {
