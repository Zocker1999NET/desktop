--- conflicted
+++ resolved
@@ -82,13 +82,6 @@
 
     // Note: all the actions have a '\n' because the account name is in two lines and
     // all buttons must have the same size in order to keep a good layout
-<<<<<<< HEAD
-    _protocolAction = createColorAwareAction(QLatin1String(":/client/resources/activity.png"), tr("Activity"));
-    _actionGroup->addAction(_protocolAction);
-    _toolBar->addAction(_protocolAction);
-    ProtocolWidget *protocolWidget = new ProtocolWidget;
-    _ui->stack->addWidget(protocolWidget);
-=======
     _activityAction = createColorAwareAction(QLatin1String(":/client/resources/activity.png"), tr("Activity"));
     _actionGroup->addAction(_activityAction);
     addActionToToolBar(_activityAction);
@@ -96,9 +89,6 @@
     _ui->stack->addWidget(_activitySettings);
     connect( _activitySettings, SIGNAL(guiLog(QString,QString)), _gui,
              SLOT(slotShowOptionalTrayMessage(QString,QString)) );
-
-    // Add the protocol widget
->>>>>>> ccb871c3
 
     QAction *generalAction = createColorAwareAction(QLatin1String(":/client/resources/settings.png"), tr("General"));
     _actionGroup->addAction(generalAction);
@@ -307,8 +297,6 @@
     return action;
 }
 
-<<<<<<< HEAD
-=======
 void SettingsDialog::addActionToToolBar(QAction *action) {
     QToolButton* btn = new QToolButton;
     btn->setDefaultAction(action);
@@ -326,5 +314,4 @@
     }
 }
 
->>>>>>> ccb871c3
 } // namespace OCC